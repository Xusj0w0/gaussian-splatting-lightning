import add_pypath
import os
import sys
import argparse
import subprocess
import numpy as np
import torch
import sqlite3
<<<<<<< HEAD
from PIL import Image
=======
from concurrent.futures import ThreadPoolExecutor, as_completed
from PIL import Image
from tqdm import tqdm
>>>>>>> ef74f036
from internal.utils import colmap


def array_to_blob(array):
    return array.tostring()


def parse_args():
    parser = argparse.ArgumentParser()
    parser.add_argument("path")
    parser.add_argument("--vocab_tree_path", "-v", type=str,
                        default=os.path.expanduser("~/.cache/colmap/vocab_tree_flickr100K_words256K.bin"))
    parser.add_argument("--refine", action="store_true",
                        help="Refine intrinsics and extrinsics")
    parser.add_argument("--down-sample", type=int, default=None)
    args = parser.parse_args()

    assert os.path.exists(args.vocab_tree_path), "Vocabulary Tree not found, please download it from 'https://demuc.de/colmap/vocab_tree_flickr100K_words256K.bin', and provide it path via option '-v'"

    return args


def resize_image(input_path, output_path, down_sample_factor):
    assert os.path.realpath(input_path) != os.path.realpath(output_path)
    with Image.open(input_path) as i:
        width, height = i.size
        new_width = width // down_sample_factor
        new_height = height // down_sample_factor

        i.resize((new_width, new_height)).save(output_path, subsampling=0, quality=100)


def main():
    args = parse_args()

    camera_model = "PINHOLE"
    if args.refine:
        camera_model = "OPENCV"

    coordinates = torch.load(os.path.join(args.path, "coordinates.pt"), map_location="cpu")

    colmap_dir = os.path.join(args.path, "colmap")
    if args.down_sample is not None:
        colmap_dir = "{}_{}".format(colmap_dir, args.down_sample)
    os.makedirs(colmap_dir, exist_ok=True)

    image_metadata_pairs = []
    for split in ["train", "val"]:
        for i in os.scandir(os.path.join(args.path, split, "rgbs")):
            name_without_ext = i.name.split(".")[0]
            image_metadata_pairs.append((
                i.path,
                os.path.join(args.path, split, "metadata", "{}.pt".format(name_without_ext)),
                i.name,
                split,
            ))

    image_dir = os.path.join(colmap_dir, "images")
    os.makedirs(image_dir, exist_ok=True)
<<<<<<< HEAD
    for i, _, image_name, split in image_metadata_pairs:
        if args.down_sample is None:
=======

    if args.down_sample is None or args.down_sample == 1:
        for i, _, image_name, split in image_metadata_pairs:
>>>>>>> ef74f036
            try:
                os.symlink(os.path.join("..", "..", split, "rgbs", image_name), os.path.join(image_dir, image_name))
            except FileExistsError:
                pass
<<<<<<< HEAD
        else:
            with Image.open(i) as i:
                width, height = i.size
                new_width = width // args.down_sample
                new_height = height // args.down_sample

                i.resize((new_width, new_height)).save(os.path.join(image_dir, image_name), subsampling=0, quality=100)
=======
    else:
        with ThreadPoolExecutor() as tpe:
            futures = []
            for i, _, image_name, split in image_metadata_pairs:
                futures.append(tpe.submit(resize_image, i, os.path.join(image_dir, image_name), args.down_sample))

            for _ in tqdm(as_completed(futures), total=len(futures), desc="Resizing"):
                pass
>>>>>>> ef74f036

    colmap_db_path = os.path.join(colmap_dir, "colmap.db")
    assert subprocess.call([
        "colmap",
        "feature_extractor",
        "--database_path", colmap_db_path,
        "--image_path", image_dir,
        "--ImageReader.camera_model", camera_model,
    ]) == 0

    colmap_db = sqlite3.connect(colmap_db_path)

    def select_image(image_name: str):
        cur = colmap_db.cursor()
        try:
            return cur.execute("SELECT image_id, camera_id FROM images WHERE name = ?", [image_name]).fetchone()
        finally:
            cur.close()

    def set_image_camera_id(image_id: int, camera_id: int):
        cur = colmap_db.cursor()
        try:
            cur.execute("UPDATE images SET camera_id = ? WHERE image_id = ?", [camera_id, image_id])
            colmap_db.commit()
        finally:
            cur.close()

    def update_camera_params(camera_id: int, params: np.ndarray):
        cur = colmap_db.cursor()
        try:
            cur.execute("UPDATE cameras SET params = ? WHERE camera_id = ?", [
                array_to_blob(params),
                camera_id,
            ])
            colmap_db.commit()
        finally:
            cur.close()

    def delete_unused_cameras():
        cur = colmap_db.cursor()
        try:
            cur.execute("DELETE FROM cameras WHERE camera_id NOT IN (SELECT camera_id FROM images)")
            colmap_db.commit()
        finally:
            cur.close()

    camera_intrinsics_to_camera_id = {}

    images = {}
    cameras = {}
    points = {}

    c2w_transform = torch.tensor([
        [0, -1, 0, 0],
        [1, 0, 0, 0],
        [0, 0, 1, 0],
        [0, 0, 0, 1],
    ], dtype=torch.float).T
    RDF_TO_DRB_H = torch.tensor([
        [0, 1, 0, 0],
        [1, 0, 0, 0],
        [0, 0, -1, 0],
        [0, 0, 0, 1],
    ], dtype=torch.float)
    for _, metadata_path, image_name, _ in image_metadata_pairs:
        metadata = torch.load(metadata_path, map_location="cpu")
        if args.down_sample is not None:
            metadata["W"] //= args.down_sample
            metadata["H"] //= args.down_sample
            metadata["intrinsics"] /= args.down_sample

        image_id, camera_id = select_image(image_name)

        # share intrinsics if possible
        intrinsics_as_dict_key = metadata["intrinsics"]
        intrinsics_as_dict_key = torch.concat(
            [intrinsics_as_dict_key, torch.tensor([metadata["W"], metadata["H"]], dtype=torch.float)],
            dim=-1,
        )
        camera_id = camera_intrinsics_to_camera_id.setdefault(intrinsics_as_dict_key.numpy().tobytes(), camera_id)
        set_image_camera_id(image_id, camera_id)

        c2w = torch.eye(4)
        c2w[:3, :] = metadata["c2w"]

        c2w[:3, 3] *= coordinates["pose_scale_factor"]
        c2w[:3, 3] += coordinates["origin_drb"]

        c2w = torch.linalg.inv(RDF_TO_DRB_H) @ c2w @ c2w_transform @ RDF_TO_DRB_H
        w2c = torch.linalg.inv(c2w)

        images[image_id] = colmap.Image(
            image_id,
            qvec=colmap.rotmat2qvec(w2c[:3, :3].numpy()),
            tvec=w2c[:3, 3].numpy(),
            camera_id=camera_id,
            name=image_name,
            xys=np.array([], dtype=np.float64),
            point3D_ids=np.asarray([], dtype=np.int64),
        )

        # a new camera
        if camera_id not in cameras:
            camera_params = metadata["intrinsics"]
            if args.refine:
                camera_params = torch.concat([metadata["intrinsics"], torch.tensor([0., 0., 0., 0.])], dim=-1)
            update_camera_params(camera_id, camera_params.to(torch.float64).numpy())
            cameras[camera_id] = colmap.Camera(
                id=camera_id,
                model=camera_model,
                width=metadata["W"],
                height=metadata["H"],
                params=camera_params.to(torch.float64).numpy(),
            )

    delete_unused_cameras()

    colmap_db.close()

    sparse_manually_model_dir = os.path.join(colmap_dir, "sparse_manually")
    os.makedirs(sparse_manually_model_dir, exist_ok=True)
    colmap.write_images_binary(images, os.path.join(sparse_manually_model_dir, "images.bin"))
    colmap.write_cameras_binary(cameras, os.path.join(sparse_manually_model_dir, "cameras.bin"))
    colmap.write_points3D_binary(points, os.path.join(sparse_manually_model_dir, "points3D.bin"))

    assert subprocess.call([
        "colmap",
        "vocab_tree_matcher",
        "--database_path", colmap_db_path,
        "--VocabTreeMatching.vocab_tree_path", args.vocab_tree_path,
    ]) == 0

    sparse_dir_triangulated = os.path.join(colmap_dir, "sparse_triangulated")
    os.makedirs(sparse_dir_triangulated, exist_ok=True)
    assert subprocess.call([
        "colmap",
        "point_triangulator",
        "--database_path", colmap_db_path,
        "--image_path", image_dir,
        "--input_path", sparse_manually_model_dir,
        "--output_path", sparse_dir_triangulated,
    ]) == 0

    if args.refine:
        # use the intrinsics and extrinsics provided by MegaNeRF will produce a suboptimal result,
        # so run a bundle adjustment to further refine them

        sparse_dir = os.path.join(colmap_dir, "sparse")
        os.makedirs(sparse_dir, exist_ok=True)
        assert subprocess.call([
            "colmap",
            "bundle_adjuster",
            "--input_path", sparse_dir_triangulated,
            "--output_path", sparse_dir,
        ]) == 0

        dense_dir = os.path.join(colmap_dir, "dense")
        os.makedirs(dense_dir, exist_ok=True)
        assert subprocess.call([
            "colmap",
            "image_undistorter",
            "--image_path", image_dir,
            "--input_path", sparse_dir,
            "--output_path", dense_dir,
            "--max_image_size", "1600",
        ]) == 0
        print("Saved to '{}', use this as your dataset path".format(dense_dir))
    else:
        os.rename(sparse_dir_triangulated, os.path.join(colmap_dir, "sparse"))
        print("Saved to '{}', use this as your dataset path".format(colmap_dir))


def test_main():
    sys.argv = [__file__, os.path.expanduser("~/data/Mega-NeRF/rubble-pixsfm")]
    main()


if __name__ == "__main__":
    main()<|MERGE_RESOLUTION|>--- conflicted
+++ resolved
@@ -6,13 +6,9 @@
 import numpy as np
 import torch
 import sqlite3
-<<<<<<< HEAD
-from PIL import Image
-=======
 from concurrent.futures import ThreadPoolExecutor, as_completed
 from PIL import Image
 from tqdm import tqdm
->>>>>>> ef74f036
 from internal.utils import colmap
 
 
@@ -72,27 +68,13 @@
 
     image_dir = os.path.join(colmap_dir, "images")
     os.makedirs(image_dir, exist_ok=True)
-<<<<<<< HEAD
-    for i, _, image_name, split in image_metadata_pairs:
-        if args.down_sample is None:
-=======
 
     if args.down_sample is None or args.down_sample == 1:
         for i, _, image_name, split in image_metadata_pairs:
->>>>>>> ef74f036
             try:
                 os.symlink(os.path.join("..", "..", split, "rgbs", image_name), os.path.join(image_dir, image_name))
             except FileExistsError:
                 pass
-<<<<<<< HEAD
-        else:
-            with Image.open(i) as i:
-                width, height = i.size
-                new_width = width // args.down_sample
-                new_height = height // args.down_sample
-
-                i.resize((new_width, new_height)).save(os.path.join(image_dir, image_name), subsampling=0, quality=100)
-=======
     else:
         with ThreadPoolExecutor() as tpe:
             futures = []
@@ -101,7 +83,6 @@
 
             for _ in tqdm(as_completed(futures), total=len(futures), desc="Resizing"):
                 pass
->>>>>>> ef74f036
 
     colmap_db_path = os.path.join(colmap_dir, "colmap.db")
     assert subprocess.call([
