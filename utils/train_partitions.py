--- conflicted
+++ resolved
@@ -354,17 +354,10 @@
         experiment_name = self.get_experiment_name(partition_idx)
         args += [
             "-n={}".format(experiment_name),
-<<<<<<< HEAD
-            "--data.path", self.dataset_path,
-            "--project", project_name,
-            "--output", project_output_dir,
-            # "--logger", "wandb",
-=======
             "--data.path={}".format(self.dataset_path),
             "--project={}".format(project_name),
             "--output={}".format(project_output_dir),
             "--logger={}".format("wandb"),
->>>>>>> 8ab8b80c
         ]
 
         args += self.get_partition_specific_args(partition_idx)
