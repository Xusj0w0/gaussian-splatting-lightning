import concurrent.futures

import add_pypath
from typing import Union, Optional, Literal, List, Tuple, Dict, Any
import os
import time
import traceback
import yaml
import torch
import subprocess
import selectors
from dataclasses import dataclass, field
from tqdm.auto import tqdm
from concurrent.futures import ThreadPoolExecutor
from internal.utils.partitioning_utils import PartitionCoordinates
from distibuted_tasks import get_task_list
from auto_hyper_parameter import auto_hyper_parameter, to_command_args, get_default_scalable_params
from argparser_utils import split_stoppable_args, parser_stoppable_args
from distibuted_tasks import configure_arg_parser_v2


@dataclass
class PartitionTrainingConfig:
    partition_dir: str
    project_name: str
    min_images: int
    n_processes: int
    process_id: int
    dry_run: bool
    extra_epoches: int
    name_suffix: str = ""
    ff_densify: bool = False
    t3dgs_densify: bool = False
    max_steps: int = None
    scale_base: int = None
    scalable_params: Optional[Dict[str, int]] = None
    extra_epoch_scalable_params: Optional[List[str]] = None
    scale_param_mode: Literal["linear", "sqrt", "none"] = "linear"
    partition_id_strs: Optional[List[str]] = None
    training_args: Union[Tuple, List] = None
    config_file: Optional[List[str]] = None
<<<<<<< HEAD
=======
    image_number_from: Optional[str] = None
>>>>>>> ef74f036
    srun_args: List[str] = field(default_factory=lambda: [])

    def __post_init__(self):
        if self.scalable_params is None:
            self.scalable_params = {}
        if self.extra_epoch_scalable_params is None:
            self.extra_epoch_scalable_params = []
        if self.training_args is None:
            self.training_args = []

        self.training_args = tuple(self.training_args)

    @staticmethod
    def configure_argparser(parser, extra_epoches: int = 0):
        # TODO: replace with jsonargparse
        parser.add_argument("partition_dir")
        parser.add_argument("--project", "-p", type=str, required=True,
                            help="Project name")
        parser.add_argument("--min-images", "-m", type=int, default=32,
                            help="Ignore partitions with image number less than this value")
        parser.add_argument("--config", "-c", type=str, nargs="*", default=None)
        parser.add_argument("--parts", default=None, nargs="*", action="extend")
        parser.add_argument("--extra-epoches", "-e", type=int, default=extra_epoches)
        parser.add_argument("--scalable-config", type=str, default=None,
                            help="Load scalable params from a yaml file")
        parser.add_argument("--scale-base", type=int, default=300)
        parser.add_argument("--scalable-params", type=str, default=[], nargs="*", action="extend")
        parser.add_argument("--extra-epoch-scalable-params", type=str, default=[], nargs="*", action="extend")
        parser.add_argument("--scale-param-mode", type=str, default="linear")
        parser.add_argument("--max-steps", type=int, default=30_000)
        parser.add_argument("--no-default-scalable", action="store_true")
        parser.add_argument("--dry-run", action="store_true")
        parser.add_argument("--name-suffix", type=str, default="")
        parser.add_argument("--ff-densify", action="store_true", default=False)
        parser.add_argument("--t3dgs-densify", action="store_true", default=False)
<<<<<<< HEAD
=======
        parser.add_argument("--image-number-from", type=str, default=None)
>>>>>>> ef74f036
        configure_arg_parser_v2(parser)

    @staticmethod
    def parse_scalable_params(args):
        # parse scalable params
        scalable_params, extra_epoch_scalable_params = get_default_scalable_params(max_steps=args.max_steps)
        if args.no_default_scalable:
            scalable_params = {}
            extra_epoch_scalable_params = []

        scale_base = args.scale_base
        max_steps = args.max_steps
        mode = args.scale_param_mode

        if args.scalable_config is not None:
            with open(args.scalable_config, "r") as f:
                scalable_config = yaml.safe_load(f)

            for i in scalable_config.keys():
                if i not in ["base", "max_steps", "scalable", "extra_epoch_scalable", "no_default", "mode"]:
                    raise ValueError("Found an unexpected key '{}' in '{}'".format(i, args.scalable_config))

            # Use values provided in config file
            scale_base = scalable_config.get("base", scale_base)
            max_steps = scalable_config.get("max_steps", max_steps)
            scalable_params, extra_epoch_scalable_params = get_default_scalable_params(max_steps)

            if scalable_config.get("no_default", False):
                scalable_params = {}
                extra_epoch_scalable_params = []

            scalable_params.update(scalable_config.get("scalable", {}))
            extra_epoch_scalable_params += scalable_config.get("extra_epoch_scalable", [])

            mode = scalable_config.get("mode", mode)

        for i in args.scalable_params:
            name, value = i.split("=", 1)
            value = int(value)
            scalable_params[name] = value
        extra_epoch_scalable_params += args.extra_epoch_scalable_params

        return scale_base, max_steps, scalable_params, extra_epoch_scalable_params, mode

    @classmethod
    def get_extra_init_kwargs(cls, args) -> Dict[str, Any]:
        return {}

    @classmethod
    def instantiate_with_args(cls, args, training_args, srun_args):
        scale_base, max_steps, scalable_params, extra_epoch_scalable_params, scale_param_mode = cls.parse_scalable_params(args)

        return cls(
            partition_dir=args.partition_dir,
            project_name=args.project,
            min_images=args.min_images,
            n_processes=args.n_processes,
            process_id=args.process_id,
            dry_run=args.dry_run,
            extra_epoches=args.extra_epoches,
            name_suffix=args.name_suffix,
            ff_densify=args.ff_densify,
            t3dgs_densify=args.t3dgs_densify,
            max_steps=max_steps,
            scale_base=scale_base,
            scalable_params=scalable_params,
            extra_epoch_scalable_params=extra_epoch_scalable_params,
            scale_param_mode=scale_param_mode,
            partition_id_strs=args.parts,
            config_file=args.config,
            image_number_from=args.image_number_from,
            training_args=training_args,
            srun_args=srun_args,
            **cls.get_extra_init_kwargs(args),
        )

    @classmethod
    def instantiate_with_parser(cls, parser):
        args, training_and_srun_args = parser_stoppable_args(parser)
        training_args, srun_args = split_stoppable_args(training_and_srun_args)
        return cls.instantiate_with_args(args, training_args, srun_args), args


class PartitionTraining:
    def __init__(
            self,
            config: PartitionTrainingConfig,
            name: str = "partitions.pt",
    ):
        self.path = config.partition_dir
        self.config = config

        if self.config.t3dgs_densify:
            assert self.config.ff_densify, "'--t3dgs-densify' must present with '--ff-densify'"

        self.scene = torch.load(os.path.join(self.path, name), map_location="cpu")

        # conversion for previous version
        if "size" not in self.scene["partition_coordinates"]:
            self.scene["partition_coordinates"]["size"] = torch.full(
                (self.scene["partition_coordinates"]["xy"].shape[0], 2),
                self.scene["scene_config"]["partition_size"],
                dtype=torch.float,
                device=self.scene["partition_coordinates"]["xy"].device,
            )

        self.scene["partition_coordinates"] = PartitionCoordinates(**self.scene["partition_coordinates"])
        self.dataset_path = os.path.dirname(self.path.rstrip("/"))

        self.image_number_from = None
        if self.config.image_number_from is not None:
            partition_data = torch.load(os.path.join(
                self.config.image_number_from,
                name,
            ), map_location="cpu")
            self.image_number_from = (
                PartitionCoordinates(**partition_data["partition_coordinates"]),
                partition_data["location_based_assignments"],
                partition_data["visibility_based_assignments"],
            )

            assert torch.all(self.image_number_from[0].id == self.scene["partition_coordinates"].id)

    @property
    def partition_coordinates(self) -> PartitionCoordinates:
        return self.scene["partition_coordinates"]

    @staticmethod
    def get_project_output_dir_by_name(project_name: str) -> str:
        return os.path.join(os.path.join(os.path.dirname(os.path.dirname(__file__))), "outputs", project_name)

    @property
    def project_output_dir(self) -> str:
        return self.get_project_output_dir_by_name(self.config.project_name)

    @property
    def srun_output_dir(self) -> str:
        return os.path.join(self.project_output_dir, "srun-outputs")

    def run_subprocess(self, args, output_redirect) -> int:
        sel = selectors.DefaultSelector()

        with subprocess.Popen(args, stdin=subprocess.DEVNULL, stdout=subprocess.PIPE, stderr=subprocess.PIPE) as p:
            sel.register(p.stdout, selectors.EVENT_READ)
            sel.register(p.stderr, selectors.EVENT_READ)

            while True:
                if len(sel.get_map()) == 0:
                    break

                events = sel.select()
                for key, mask in events:
                    line = key.fileobj.readline()
                    if len(line) == 0:
                        sel.unregister(key.fileobj)
                        continue
                    output_redirect(line.decode("utf-8").rstrip("\n"))
            p.wait()
            return p.returncode

    def get_default_dataparser_name(self) -> str:
        raise NotImplementedError()

    def get_dataset_specific_args(self, partition_idx: int) -> list[str]:
        return []

    def get_overridable_partition_specific_args(self, partition_idx: int) -> list[str]:
        args = []
        if self.config.ff_densify:
            density_controller = "internal.density_controllers.foreground_first_density_controller.ForegroundFirstDensityController"
            if self.config.t3dgs_densify:
                density_controller = "internal.density_controllers.taming_3dgs_density_ff_controller.Taming3DGSDensityFFController"
            args += [
                "--model.density={}".format(density_controller),
                "--model.density.partition={}".format(self.path),
                "--model.density.partition_idx={}".format(partition_idx),
            ]
        return args

    def get_partition_specific_args(self, partition_idx: int) -> list[str]:
        return []

    def get_location_based_assignment_numbers(self) -> torch.Tensor:
        return self.scene["location_based_assignments"].sum(-1)

    def get_visibility_based_assignment_numbers(self) -> torch.Tensor:
        return self.scene["visibility_based_assignments"].sum(-1)

    def get_assigned_camera_numbers(self) -> torch.Tensor:
        return self.get_location_based_assignment_numbers() + self.get_visibility_based_assignment_numbers()

    def get_partition_id_str(self, idx: int) -> str:
        return self.partition_coordinates.get_str_id(idx)

    def get_image_numbers(self) -> torch.Tensor:
        if self.image_number_from is None:
            return torch.logical_or(
                self.scene["location_based_assignments"],
                self.scene["visibility_based_assignments"],
            ).sum(-1)

        return torch.logical_or(
            self.image_number_from[1],
            self.image_number_from[2],
        ).sum(-1)

    def get_trainable_partition_idx_list(
            self,
            min_images: int,
            n_processes: int,
            process_id: int,
    ) -> list[int]:
        assigned_camera_numbers = self.get_assigned_camera_numbers()
        all_trainable_partition_indices = torch.ge(assigned_camera_numbers, min_images).nonzero().squeeze(-1).tolist()
        return get_task_list(n_processors=n_processes, current_processor_id=process_id, all_tasks=all_trainable_partition_indices)

    def get_partition_trained_step_filename(self, partition_idx: int):
        return "{}-trained".format(self.get_experiment_name(partition_idx))

    def get_partition_image_number(self, partition_idx: int) -> int:
        if self.image_number_from is None:
            return torch.logical_or(
                self.scene["location_based_assignments"][partition_idx],
                self.scene["visibility_based_assignments"][partition_idx],
            ).sum(-1).item()

        return torch.logical_or(
            self.image_number_from[1][partition_idx],
            self.image_number_from[2][partition_idx],
        ).sum(-1).item()

    def get_experiment_name(self, partition_idx: int) -> str:
        return "{}{}".format(self.get_partition_id_str(partition_idx), self.config.name_suffix)

    def train_a_partition(
            self,
            partition_idx: int,
    ):
        partition_image_number = self.get_partition_image_number(partition_idx)
        extra_epoches = self.config.extra_epoches
        scalable_params = self.config.scalable_params
        extra_epoch_scalable_params = self.config.extra_epoch_scalable_params
        project_output_dir = self.project_output_dir
        config_file = self.config.config_file
        extra_training_args = self.config.training_args
        project_name = self.config.project_name
        dry_run = self.config.dry_run

        # scale hyper parameters
        max_steps, scaled_params, scale_up = auto_hyper_parameter(
            partition_image_number,
            base=self.config.scale_base,
            extra_epoch=extra_epoches,
            scalable_params=scalable_params,
            extra_epoch_scalable_params=extra_epoch_scalable_params,
            scale_mode=self.config.scale_param_mode,
            max_steps=self.config.max_steps,
        )

        # whether a trained partition
        partition_trained_step_file_path = os.path.join(
            project_output_dir,
            self.get_partition_trained_step_filename(partition_idx)
        )

        try:
            with open(partition_trained_step_file_path, "r") as f:
                trained_steps = int(f.read())
                if trained_steps >= max_steps:
                    print("Skip trained partition '{}'".format(self.partition_coordinates.id[partition_idx].tolist()))
                    return partition_idx, 0
        except:
            pass

        partition_output_dir = os.path.join(project_output_dir, self.get_experiment_name(partition_idx))
        if os.path.exists(partition_output_dir):
            previous_output_new_dir = "{}-{}".format(partition_output_dir, int(time.time()))
            print("Move existing {} to {}".format(partition_output_dir, previous_output_new_dir))
            os.rename(partition_output_dir, previous_output_new_dir)

        # build args
        # basic
        args = [
            "python",
            "main.py", "fit",
        ]
        # dataparser; finetune does not require setting `--data.parser`
        try:
            args += ["--data.parser", self.get_default_dataparser_name()]  # can be overridden by config file or the args later
        except NotImplementedError:
            pass

        # config file
        if config_file is not None:
            for i in config_file:
                args.append("--config={}".format(i))

        args += self.get_overridable_partition_specific_args(partition_idx)

        # extra
        args += extra_training_args

        # dataset specified
        args += self.get_dataset_specific_args(partition_idx)

        # scalable
        args += to_command_args(max_steps, scaled_params)

        experiment_name = self.get_experiment_name(partition_idx)
        args += [
            "-n={}".format(experiment_name),
            "--data.path={}".format(self.dataset_path),
            "--project={}".format(project_name),
            "--output={}".format(project_output_dir),
<<<<<<< HEAD
            "--logger={}".format("tensorboard"), # "--logger={}".format("wandb"),
=======
            "--logger={}".format("wandb"),
>>>>>>> ef74f036
        ]

        args += self.get_partition_specific_args(partition_idx)

        print_func = print
        run_func = subprocess.call
        if len(self.config.srun_args) > 0:
            def tqdm_write(i):
                tqdm.write("[{}] #{}({}): {}".format(
                    time.strftime('%Y-%m-%d %H:%M:%S'),
                    partition_idx,
                    self.get_partition_id_str(partition_idx),
                    i,
                ))

            def run_with_tqdm_write(args):
                return self.run_subprocess(args, tqdm_write)

            run_func = run_with_tqdm_write
            print_func = tqdm_write

            output_filename = os.path.join(self.srun_output_dir, "{}.txt".format(experiment_name))
            args = [
                "srun",
                "--output={}".format(output_filename),
                "--job-name={}-{}".format(self.config.project_name, experiment_name),
            ] + self.config.srun_args + args

        ret_code = -1
        if dry_run:
            print(" \\\n  ".join(args))
        else:
            try:
                print_func(str(args))
                ret_code = run_func(args)
                if ret_code == 0:
                    with open(partition_trained_step_file_path, "w") as f:
                        f.write("{}".format(max_steps))
            except KeyboardInterrupt as e:
                raise e
            except:
                traceback.print_exc()

        return partition_idx, ret_code

    def train_partitions(
            self,
    ):
        raw_trainable_partition_idx_list = self.get_trainable_partition_idx_list(
            min_images=self.config.min_images,
            n_processes=self.config.n_processes,
            process_id=self.config.process_id,
        )
        print([self.get_partition_id_str(i) for i in raw_trainable_partition_idx_list])

        trainable_partition_idx_list = []
        for partition_idx in raw_trainable_partition_idx_list:
            partition_id_str = self.get_partition_id_str(partition_idx)
            if self.config.partition_id_strs is not None and partition_id_str not in self.config.partition_id_strs:
                continue
            trainable_partition_idx_list.append(partition_idx)

        if len(self.config.srun_args) == 0:
            with tqdm(trainable_partition_idx_list) as t:
                for partition_idx in t:
                    self.train_a_partition(partition_idx=partition_idx)
        else:
            print("SLURM mode enabled")
            os.makedirs(self.srun_output_dir, exist_ok=True)
            print("Running outputs will be saved to '{}'".format(self.srun_output_dir))
            total_trainable_partitions = len(trainable_partition_idx_list)

            with ThreadPoolExecutor(max_workers=total_trainable_partitions) as tpe:
                futures = [tpe.submit(
                    self.train_a_partition,
                    i,
                ) for i in trainable_partition_idx_list]
                finished_count = 0
                with tqdm(
                        concurrent.futures.as_completed(futures),
                        total=total_trainable_partitions,
                        miniters=1,
                        mininterval=0,  # keep progress bar updating
                        maxinterval=0,
                ) as t:
                    for future in t:
                        finished_count += 1
                        try:
                            finished_idx, ret_code = future.result()
                        except KeyboardInterrupt as e:
                            raise e
                        except:
                            traceback.print_exc()
                            continue
                        tqdm.write("[{}] #{}({}) exited with code {} | {}/{}".format(
                            time.strftime('%Y-%m-%d %H:%M:%S'),
                            finished_idx,
                            self.get_partition_id_str(finished_idx),
                            ret_code,
                            finished_count,
                            total_trainable_partitions,
                        ))

    @classmethod
    def start_with_configured_argparser(cls, parser, config_cls=PartitionTrainingConfig):
        config, args = config_cls.instantiate_with_parser(parser)

        partition_training = cls(config)

        # start training
        partition_training.train_partitions()<|MERGE_RESOLUTION|>--- conflicted
+++ resolved
@@ -39,10 +39,7 @@
     partition_id_strs: Optional[List[str]] = None
     training_args: Union[Tuple, List] = None
     config_file: Optional[List[str]] = None
-<<<<<<< HEAD
-=======
     image_number_from: Optional[str] = None
->>>>>>> ef74f036
     srun_args: List[str] = field(default_factory=lambda: [])
 
     def __post_init__(self):
@@ -78,10 +75,7 @@
         parser.add_argument("--name-suffix", type=str, default="")
         parser.add_argument("--ff-densify", action="store_true", default=False)
         parser.add_argument("--t3dgs-densify", action="store_true", default=False)
-<<<<<<< HEAD
-=======
         parser.add_argument("--image-number-from", type=str, default=None)
->>>>>>> ef74f036
         configure_arg_parser_v2(parser)
 
     @staticmethod
@@ -396,11 +390,7 @@
             "--data.path={}".format(self.dataset_path),
             "--project={}".format(project_name),
             "--output={}".format(project_output_dir),
-<<<<<<< HEAD
             "--logger={}".format("tensorboard"), # "--logger={}".format("wandb"),
-=======
-            "--logger={}".format("wandb"),
->>>>>>> ef74f036
         ]
 
         args += self.get_partition_specific_args(partition_idx)
