--- conflicted
+++ resolved
@@ -35,11 +35,8 @@
 
     remove_image_list: bool = False
 
-<<<<<<< HEAD
-=======
     lpips: Literal["vgg", "alex", "squeeze"] = "vgg"
 
->>>>>>> ef74f036
     seed: int = 42
 
     lr_init: float = 1e-2
