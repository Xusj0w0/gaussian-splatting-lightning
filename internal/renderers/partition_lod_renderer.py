import random
from dataclasses import dataclass
from typing import Any, Dict
import os
import time
import numpy as np
import torch
from pytorch3d.ops.iou_box3d import _check_coplanar, _check_nonzero, _box3d_overlap
from tqdm.auto import tqdm
from threading import Lock

from . import RendererOutputInfo
from .gsplat_v1_renderer import GSplatV1Renderer, GSplatV1, spherical_harmonics
from .renderer import RendererConfig, Renderer
from ..cameras import Camera
from ..models.gaussian import GaussianModel
from internal.models.vanilla_gaussian import VanillaGaussian
from internal.utils.sh_utils import RGB2SH, C0


@dataclass
class PartitionLoDRenderer(RendererConfig):
    data: str
    names: list[str]  # from finest to coarsest
    min_images: int = 32
    visibility_filter: bool = False
    freeze: bool = False
    drop_shs_rest: bool = False
    partition_size: float = None
    """Re-divide partitions"""

    lod_distances: list[int] = None
    """ i_distance = lod_distances[i] * default_partition_size, from finest to coarsest """

    ckpt_name: str = "preprocessed.ckpt"

    lod_distances: list[int] = None
    """ i_distance = lod_distances[i] * default_partition_size, from finest to coarsest """

    ckpt_name: str = "preprocessed.ckpt"

    def instantiate(self, *args, **kwargs) -> "PartitionLoDRendererModule":
        if self.ckpt_name.endswith(".ckpt"):
            self.ckpt_name = self.ckpt_name[:self.ckpt_name.rfind(".")]

<<<<<<< HEAD
=======
        # change at runtime

        level = os.environ.get("LOD_LEVEL", None)
        if level is not None:
            level = int(level)
            self.names = self.names[level:level + 1]
            self.lod_distances = []

        lod_appearance_side = os.environ.get("LOD_SIDE", "")
        if lod_appearance_side == "left":
            self.ckpt_name = "preprocessed-retain_appearance-right_optimized"
            print("Updated `ckpt_name` to {}".format(self.ckpt_name))
        elif lod_appearance_side == "right":
            self.ckpt_name = "preprocessed-retain_appearance-left_optimized"
            print("Updated `ckpt_name` to {}".format(self.ckpt_name))

>>>>>>> ef74f036
        return PartitionLoDRendererModule(self)


class PartitionLoDRendererModule(Renderer):
    MODEL_PROPERTIES = [
        "means",
        "shs",
        "opacities",
        "scales",
        "rotations",
    ]

    def __init__(self, config) -> None:
        super().__init__()
        self.config = config

        self.synchronized = False

        self.on_render_hooks = []
        self.on_model_updated_hooks = []

        self.has_appearance_model = False
        self.previous_appearance_id = torch.tensor(-1, dtype=torch.long)
        self.appearance_lock = Lock()

    def setup(self, stage: str, *args: Any, **kwargs: Any) -> Any:
        super().setup(stage, *args, **kwargs)

        import sys
        sys.path.insert(0, os.path.join(
            os.path.dirname(os.path.dirname(os.path.dirname(__file__))),
            "utils",
        ))

        device = torch.device("cuda")

        # load partition data
        from internal.utils.partitioning_utils import PartitionCoordinates
        partitions = torch.load(os.path.join(self.config.data, "partitions.pt"))
        self.orientation_transform = torch.eye(3)
        if partitions["extra_data"] is not None:
            self.orientation_transform = partitions["extra_data"]["rotation_transform"]
        self.orientation_transform = self.orientation_transform.T.to(device=device)[:3, :3]

        default_partition_size = partitions["scene_config"]["partition_size"]
        self.default_partition_size = default_partition_size
        if "size" not in partitions["partition_coordinates"]:
            print("Use default size")
            partitions["partition_coordinates"]["size"] = torch.full(
                (partitions["partition_coordinates"]["xy"].shape[0], 2),
                default_partition_size,
                dtype=torch.float,
                device=partitions["partition_coordinates"]["xy"].device,
            )

        self.partition_coordinates = PartitionCoordinates(**partitions["partition_coordinates"])
        self.partition_bounding_boxes = self.partition_coordinates.get_bounding_boxes().to(device=device)

        # load partitions' models
        from internal.utils.gaussian_model_loader import GaussianModelLoader
        from utils.train_partitions import PartitionTraining, PartitionTrainingConfig
        lods = []  # [N_lods, N_partitions]
        lods_appearance_models = []

        for lod in tqdm(self.config.names):
            tqdm.write(lod)
            models = []
            appearance_models = []

            partition_training = PartitionTraining(PartitionTrainingConfig(
                partition_dir=self.config.data,
                project_name=lod,
                min_images=self.config.min_images,
                n_processes=1,
                process_id=1,
                dry_run=False,
                extra_epoches=0,
            ))
            trainable_partition_idx_list = partition_training.get_trainable_partition_idx_list(
                min_images=self.config.min_images,
                n_processes=1,
                process_id=1,
            )

            loaded_partition_idx_list = []
            for partition_idx in tqdm(trainable_partition_idx_list, leave=False):
                try:
<<<<<<< HEAD
                    ckpt = torch.load(os.path.join(
=======
                    ckpt_file = os.path.join(
>>>>>>> ef74f036
                        os.path.dirname(os.path.dirname(os.path.dirname(__file__))),
                        "outputs",
                        lod,
                        partition_training.get_experiment_name(partition_idx),
                        "{}.ckpt".format(self.config.ckpt_name),
<<<<<<< HEAD
                    ), map_location="cpu")
=======
                    )
                    tqdm.write("  {}/{}".format(*ckpt_file.split(os.path.sep)[-2:]))
                    ckpt = torch.load(ckpt_file, map_location="cpu")
>>>>>>> ef74f036
                except:
                    tqdm.write("[WARNING]Checkpoint '{}.ckpt' of partition {} of not found in {}".format(self.config.ckpt_name, partition_training.get_partition_id_str(partition_idx), lod))
                    continue

                loaded_partition_idx_list.append(partition_idx)
                gaussian_model = GaussianModelLoader.initialize_model_from_checkpoint(ckpt, device)
<<<<<<< HEAD
                if gaussian_model.__class__.__name__ == "AppearanceFeatureGaussianModel":
=======
                from internal.models.appearance_feature_gaussian import AppearanceFeatureGaussianModel
                if isinstance(gaussian_model, AppearanceFeatureGaussianModel):
>>>>>>> ef74f036
                    renderer = GaussianModelLoader.initialize_renderer_from_checkpoint(ckpt, "validate", device)
                    appearance_models.append(renderer.model)
                    gaussian_model.shs_dc_backup = gaussian_model.get_shs_dc()
                    if renderer.model.config.with_opacity:
                        gaussian_model.opacities_backup = gaussian_model.get_opacities()
                    self.has_appearance_model = True

                if self.config.drop_shs_rest:
                    gaussian_model.config.sh_degree = 0
                    gaussian_model.active_sh_degree = 0
                    gaussian_model.shs_rest = torch.empty((gaussian_model.n_gaussians, 0, 3), device=gaussian_model.shs_dc.device)
                gaussian_model.pre_activate_all_properties()
                gaussian_model.freeze()

                gaussian_model.opacity_comp = None
                if hasattr(gaussian_model, "compute_3d_filter"):
                    from internal.models.mip_splatting import MipSplattingUtils
                    new_scales, opacity_comp = MipSplattingUtils.apply_3d_filter_on_scales(
                        gaussian_model.get_3d_filter(),
                        scales=gaussian_model.get_scales(),
                        compute_opacity_compensation=gaussian_model.config.opacity_compensation,
                    )
                    gaussian_model.scales = gaussian_model.scale_inverse_activation(new_scales)
                    gaussian_model.opacity_comp = opacity_comp

                    new_names = list(gaussian_model.property_names)
                    new_names.remove(gaussian_model._filter_3d_name)
                    del gaussian_model.gaussians[gaussian_model._filter_3d_name]
                    gaussian_model._names = tuple(new_names)

                if self.config.partition_size is not None:
                    gaussian_model.to(device="cpu")
                models.append(gaussian_model)
                torch.cuda.empty_cache()

            lods.append(models)
            lods_appearance_models.append(appearance_models)
        self.lods = lods
        self.lods_appearance_models = lods_appearance_models

        # retain trainable partitions only
        trainable_partition_idx = torch.tensor(loaded_partition_idx_list)
        del trainable_partition_idx_list
        self.partition_coordinates.id = self.partition_coordinates.id[trainable_partition_idx]
        self.partition_coordinates.xy = self.partition_coordinates.xy[trainable_partition_idx]
        self.partition_coordinates.size = self.partition_coordinates.size[trainable_partition_idx]
        self.partition_bounding_boxes.min = self.partition_bounding_boxes.min[trainable_partition_idx]
        self.partition_bounding_boxes.max = self.partition_bounding_boxes.max[trainable_partition_idx]

        # re-divide partitions
        if self.config.partition_size is not None:
            print("Re-divide partitions, about {} partitions".format(
                torch.prod((torch.max(self.partition_bounding_boxes.max, dim=0).values - torch.min(self.partition_bounding_boxes.min, dim=0).values) / self.config.partition_size, dim=-1)
            ))
            new_partition_bounding_box_min_list = []
            new_partition_bounding_box_max_list = []
            new_lods = [[] for _ in range(len(self.lods))]
            new_lods_appearance_models = [[] for _ in range(len(self.lods))]
            for partition_idx in range(self.partition_bounding_boxes.min.shape[0]):
                partition_size = self.partition_coordinates.size[partition_idx]
                partition_bbox_min = self.partition_bounding_boxes.min[partition_idx]
                partition_bbox_max = self.partition_bounding_boxes.max[partition_idx]

                if False and torch.any(partition_size <= self.config.partition_size):
                    # no re-dividing
                    new_partition_bounding_box_min_list.append(partition_bbox_min)
                    new_partition_bounding_box_max_list.append(partition_bbox_max)
                    for lod_level in range(len(self.lods)):
                        new_lods[lod_level].append(self.lods[lod_level][partition_idx])
                        new_lods_appearance_models[lod_level].append(self.lods_appearance_models[lod_level][partition_idx])
                else:
                    n_new_partitions = torch.ceil(partition_size / self.config.partition_size).to(torch.long)
                    print("n_new_partitions={}".format(n_new_partitions))
                    for i in range(n_new_partitions[0]):
                        for j in range(n_new_partitions[1]):
                            new_bbox_min = partition_bbox_min + torch.tensor([
                                self.config.partition_size * i,
                                self.config.partition_size * j,
                            ], dtype=torch.float, device=partition_bbox_min.device)
                            new_bbox_max = torch.minimum(new_bbox_min + self.config.partition_size, partition_bbox_max)

                            if torch.any((new_bbox_max - new_bbox_min) < 1e-2):
                                continue

                            has_gaussians = False

                            for lod_level in range(len(self.lods)):
                                existing_model = self.lods[lod_level][partition_idx]
                                existing_appearance_model = self.lods_appearance_models[lod_level][partition_idx]

                                transformed_means = (existing_model.get_means().cuda() @ self.orientation_transform)[:, :2]
                                in_new_bbox = torch.logical_and(
                                    torch.prod(transformed_means >= new_bbox_min[None, :], dim=-1).bool(),
                                    torch.prod(transformed_means < new_bbox_max[None, :], dim=-1).bool(),
                                )
                                if in_new_bbox.sum() == 0 and lod_level == 0:
                                    break

                                has_gaussians = True

                                new_properties = {}
                                for k, v in existing_model.properties.items():
                                    new_properties[k] = v[in_new_bbox.to(device=v.device)]
                                # instantiate new model
                                new_model = existing_model.config.instantiate()
                                new_model.setup_from_number(16)
                                new_model.pre_activate_all_properties()
                                new_model.freeze()

                                new_model._names = existing_model._names
                                new_model.update_properties(new_properties)

                                # copy shs_dc and opacity backup
                                if hasattr(existing_model, "shs_dc_backup"):
                                    new_model.shs_dc_backup = existing_model.shs_dc_backup[in_new_bbox.to(device=existing_model.shs_dc_backup.device)].to(device)
                                if hasattr(existing_model, "opacities_backup"):
                                    new_model.opacities_backup = existing_model.opacities_backup[in_new_bbox.to(device=existing_model.opacities_backup.device)].to(device)

                                # copy opacity comp
                                new_model.opacity_comp = None
                                if existing_model.opacity_comp is not None:
                                    new_model.opacity_comp = existing_model.opacity_comp[in_new_bbox.to(device=existing_model.opacity_comp.device)].to(device)

                                # append model
                                new_model.to(device=device)
                                new_lods[lod_level].append(new_model)
                                new_lods_appearance_models[lod_level].append(existing_appearance_model)

                            if has_gaussians:
                                # append bounding box
                                new_partition_bounding_box_min_list.append(new_bbox_min)
                                new_partition_bounding_box_max_list.append(new_bbox_max)

                            del new_bbox_min
                            del new_bbox_max

                    # background
                    has_background = False
                    for lod_level in range(len(self.lods)):
                        existing_model = self.lods[lod_level][partition_idx]
                        existing_appearance_model = self.lods_appearance_models[lod_level][partition_idx]

                        transformed_means = (existing_model.get_means().cuda() @ self.orientation_transform)[:, :2]
                        outside_bbox = torch.logical_not(torch.logical_and(
                            torch.prod(transformed_means >= partition_bbox_min[None, :], dim=-1).bool(),
                            torch.prod(transformed_means < partition_bbox_max[None, :], dim=-1).bool(),
                        ))
                        if outside_bbox.sum() == 0 and lod_level == 0:
                            break

                        has_background = True

                        new_properties = {}
                        for k, v in existing_model.properties.items():
                            new_properties[k] = v[outside_bbox.to(device=v.device)]
                        # instantiate new model
                        new_model = existing_model.config.instantiate()
                        new_model.setup_from_number(16)
                        new_model.pre_activate_all_properties()
                        new_model.freeze()

                        new_model._names = existing_model._names
                        new_model.update_properties(new_properties)

                        # copy shs_dc and opacity backup
                        if hasattr(existing_model, "shs_dc_backup"):
                            new_model.shs_dc_backup = existing_model.shs_dc_backup[outside_bbox.to(device=existing_model.shs_dc_backup.device)].to(device)
                        if hasattr(existing_model, "opacities_backup"):
                            new_model.opacities_backup = existing_model.opacities_backup[outside_bbox.to(device=existing_model.opacities_backup.device)].to(device)

                        # copy opacity comp
                        new_model.opacity_comp = None
                        if existing_model.opacity_comp is not None:
                            new_model.opacity_comp = existing_model.opacity_comp[outside_bbox.to(device=existing_model.opacity_comp.device)].to(device)

                        # append model
                        new_model.to(device=device)
                        new_lods[lod_level].append(new_model)
                        new_lods_appearance_models[lod_level].append(existing_appearance_model)

                    if has_background:
                        new_partition_bounding_box_min_list.append(partition_bbox_min)
                        new_partition_bounding_box_max_list.append(partition_bbox_max)

            self.partition_bounding_boxes.min = torch.stack(new_partition_bounding_box_min_list)
            self.partition_bounding_boxes.max = torch.stack(new_partition_bounding_box_max_list)
            for i in torch.concat([
                self.partition_bounding_boxes.min,
                self.partition_bounding_boxes.max,
            ], dim=-1):
                print(i)
            self.partition_coordinates.xy = self.partition_bounding_boxes.min
            self.partition_coordinates.size = self.partition_bounding_boxes.max - self.partition_bounding_boxes.min
            self.partition_coordinates.id = torch.arange(self.partition_coordinates.xy.shape[0])[None, :].repeat(self.partition_coordinates.xy.shape[0], 2)
            self.lods = new_lods
            self.lods_appearance_models = new_lods_appearance_models

            # self.default_partition_size = self.config.partition_size

            import gc
            gc.collect()
            torch.cuda.empty_cache()

        # get partition 3D bounding boxes
        partition_min_max_z = []
        print(len(self.lods[0]))
        print("self.partition_bounding_boxes.min.shape={}".format(self.partition_bounding_boxes.min.shape))
        for partition_model in self.lods[0]:
            partition_z_value = partition_model.get_means() @ self.orientation_transform[:, -1:]
<<<<<<< HEAD
            partition_min_max_z.append(torch.stack([torch.quantile(partition_z_value, 0.005), torch.quantile(partition_z_value, 0.995)]))
=======
            partition_min_max_z.append(torch.stack([torch.quantile(partition_z_value, 0.005), torch.quantile(partition_z_value, 0.995)]) + torch.tensor([
                -1e-3,
                1e-3,
            ], dtype=torch.float, device=self.orientation_transform.device))
>>>>>>> ef74f036
        partition_min_max_z = torch.stack(partition_min_max_z)
        # print(partition_min_max_z)
        partition_full_2d_bounding_box = []
        for _, partition_xy, partition_size in self.partition_coordinates:
            partition_xy = partition_xy.to(device=device)
            partition_size = partition_size.to(device=device)
            left_down = partition_xy
            left_top = partition_xy + torch.tensor([0., partition_size[1]], device=device)
            right_top = partition_xy + partition_size
            right_down = partition_xy + torch.tensor([partition_size[0], 0.], device=device)
            # clockwise
            partition_full_2d_bounding_box.append(torch.stack([
                left_down,
                left_top,
                right_top,
                right_down,
            ]))
        partition_full_2d_bounding_box = torch.stack(partition_full_2d_bounding_box)  # [N_partitions, 4, 2]
        partition_min_max_z = partition_min_max_z[:, None, :].repeat(1, 4, 1)
        # from top to bottom
<<<<<<< HEAD
=======
        print(partition_full_2d_bounding_box.shape)
        print(partition_min_max_z.shape)
>>>>>>> ef74f036
        self.partition_full_3d_bounding_box = torch.concat([
            torch.concat([partition_full_2d_bounding_box, partition_min_max_z[..., 1:2]], dim=-1),
            torch.concat([partition_full_2d_bounding_box, partition_min_max_z[..., 0:1]], dim=-1),
        ], dim=1) @ self.orientation_transform.T  # [N_partitions, 8, 3], in world space
        # print(self.partition_full_3d_bounding_box)

        # set default LoD distance thresholds
        self.lod_thresholds = (torch.arange(1, len(self.lods)) * 0.25 * default_partition_size).to(device=device)  # [N_lods - 1]
        if self.config.lod_distances is not None:
            assert len(self.config.lod_distances) == len(self.lods) - 1
            previous = 0
            for i in self.config.lod_distances:
                assert i >= previous
                previous = i

            self.lod_thresholds = torch.tensor(self.config.lod_distances, dtype=torch.float, device=device) * self.default_partition_size
<<<<<<< HEAD
            
=======
>>>>>>> ef74f036

        # initialize partition lod states
        self.n_partitions = len(self.lods[0])
        self.partition_lods = torch.empty(self.n_partitions, dtype=torch.int8, device=device).fill_(127)  # [N_partitions]
        self.is_partition_visible = torch.ones(self.n_partitions, dtype=torch.bool, device=device)

        # setup empty Gaussian Model
        self.gaussian_model = VanillaGaussian(sh_degree=gaussian_model.config.sh_degree).instantiate()
        self.gaussian_model.setup_from_number(0)
        self.gaussian_model.pre_activate_all_properties()
        self.gaussian_model.freeze()
        self.gaussian_model.active_sh_degree = gaussian_model.active_sh_degree
        self.gaussian_model.to(device=device)

        # setup gsplat renderer
        renderer_config = GSplatV1Renderer(
            block_size=getattr(ckpt["hyper_parameters"]["renderer"], "block_size", 16),
            anti_aliased=getattr(ckpt["hyper_parameters"]["renderer"], "anti_aliased", True),
            filter_2d_kernel_size=getattr(ckpt["hyper_parameters"]["renderer"], "filter_2d_kernel_size", 0.3),
            separate_sh=getattr(ckpt["hyper_parameters"]["renderer"], "separate_sh", True),
            tile_based_culling=getattr(ckpt["hyper_parameters"]["renderer"], "tile_based_culling", False),
        )
        print(renderer_config)
        self.gsplat_renderer = renderer_config.instantiate()
        self.gsplat_renderer.setup(stage)

    def cuda_synchronize(self):
        if self.synchronized:
            return torch.cuda.synchronize()

    @staticmethod
    def box3d_overlap(boxes1, boxes2):
        """
        Computes the intersection of 3D boxes1 and boxes2.

        Inputs boxes1, boxes2 are tensors of shape (B, 8, 3)
        (where B doesn't have to be the same for boxes1 and boxes2),
        containing the 8 corners of the boxes, as follows:

            (4) +---------+. (5)
                | ` .     |  ` .
                | (0) +---+-----+ (1)
                |     |   |     |
            (7) +-----+---+. (6)|
                ` .   |     ` . |
                (3) ` +---------+ (2)


        NOTE: Throughout this implementation, we assume that boxes
        are defined by their 8 corners exactly in the order specified in the
        diagram above for the function to give correct results. In addition
        the vertices on each plane must be coplanar.
        As an alternative to the diagram, this is a unit bounding
        box which has the correct vertex ordering:

        box_corner_vertices = [
            [0, 0, 0],
            [1, 0, 0],
            [1, 1, 0],
            [0, 1, 0],
            [0, 0, 1],
            [1, 0, 1],
            [1, 1, 1],
            [0, 1, 1],
        ]

        Args:
            boxes1: tensor of shape (N, 8, 3) of the coordinates of the 1st boxes
            boxes2: tensor of shape (M, 8, 3) of the coordinates of the 2nd boxes
        Returns:
            vol: (N, M) tensor of the volume of the intersecting convex shapes
            iou: (N, M) tensor of the intersection over union which is
                defined as: `iou = vol / (vol1 + vol2 - vol)`
        """
        if not all((8, 3) == box.shape[1:] for box in [boxes1, boxes2]):
            raise ValueError("Each box in the batch must be of shape (8, 3)")

        _check_coplanar(boxes1, 1e-2)
        _check_coplanar(boxes2, 1e-2)
        _check_nonzero(boxes1, 1e-5)
        _check_nonzero(boxes2, 1e-5)

        vol, iou = _box3d_overlap.apply(boxes1, boxes2)

        return vol, iou

    def get_partition_distances(self, p: torch.Tensor):
        p = (p @ self.orientation_transform)[:2]
        dist_min2p = self.partition_bounding_boxes.min - p
        dist_p2max = p - self.partition_bounding_boxes.max
        dxy = torch.maximum(dist_min2p, dist_p2max)
        return torch.sqrt(torch.pow(dxy.clamp(min=0.), 2).sum(dim=-1))  # [N_partitions]

    @torch.no_grad()
    def update_shs_dc(self, appearance_id):
        if appearance_id == self.previous_appearance_id:
            return

        for lod_idx in range(len(self.lods)):
            gaussian_model_list = self.lods[lod_idx]
            appearance_model_list = self.lods_appearance_models[lod_idx]
            for gaussian_model, appearance_model in zip(gaussian_model_list, appearance_model_list):
                predicts = appearance_model(gaussian_model.get_appearance_features().cuda(), appearance_id, None).float()

                rgb_offsets = predicts[..., :3] * 2. - 1.
                shs_dc = RGB2SH(rgb_offsets)

                gaussian_model.gaussians["shs"][:, 0] = gaussian_model.shs_dc_backup.squeeze(1) + shs_dc + 0.5 / C0
                if appearance_model.config.with_opacity:
                    gaussian_model.gaussians["opacities"] = torch.clamp_max(gaussian_model.opacities_backup + predicts[..., 3:], max=1.)
<<<<<<< HEAD
=======
                    if gaussian_model.opacity_comp is not None:
                        gaussian_model.gaussians["opacities"] *= gaussian_model.opacity_comp.unsqueeze(-1)
>>>>>>> ef74f036

        self.previous_appearance_id = appearance_id

        # force update model
        self.is_partition_visible.fill_(0)

    def forward(
            self,
            viewpoint_camera: Camera,
            pc: GaussianModel,
            bg_color: torch.Tensor,
            scaling_modifier=1.0,
            render_types: list = None,
            **kwargs,
    ):
        self.cuda_synchronize()

        pipeline_started_at = time.time()
        if self.has_appearance_model:
            if viewpoint_camera.appearance_id != self.previous_appearance_id:
                with self.appearance_lock:
                    self.update_shs_dc(viewpoint_camera.appearance_id)
            self.cuda_synchronize()

        appearance_updated_at = time.time()

        partition_distances = self.get_partition_distances(viewpoint_camera.camera_center)
        # print((partition_distances == 0.).nonzero())
        self.partition_distances = partition_distances
        partition_lods = torch.ones_like(self.partition_lods).fill_(-1)

        # set lods by distances
        for i in range(len(self.lods) - 2, -1, -1):
            partition_lods[partition_distances < self.lod_thresholds[i]] = i

        # visibility
        # TODO: optimize visibility based filter, it does not correctly know whether a partition partly in front of the camera is invisible
        is_partition_visible = torch.ones_like(self.is_partition_visible)
        if self.config.visibility_filter:
            # build view frustum
            width = viewpoint_camera.width.item()
            height = viewpoint_camera.height.item()
            # clockwise
            four_corners = torch.tensor([
                # near panel
                [0., 0., 1.,],  # left top
                [width, 0., 1.,],  # right top
                [width, height, 1.,],  # right down
                [0., height, 1.,],  # right down
                # far panel
                [0., 0., 1.,],  # left top
                [width, 0., 1.,],  # right top
                [width, height, 1.,],  # right down
                [0., height, 1.,],  # right down
            ], dtype=torch.float, device=bg_color.device)
            K = GSplatV1.get_intrinsics_matrix(
                fx=viewpoint_camera.fx,
                fy=viewpoint_camera.fy,
                cx=viewpoint_camera.cx,
                cy=viewpoint_camera.cy,
                device=bg_color.device,
            )
            view_frustum = torch.matmul(four_corners, torch.linalg.inv(K).T)
            view_frustum[:4] *= 0.1  # near
            view_frustum[4:] *= 10 * torch.max(partition_distances)  # far, the `1.2` can be other number that > 1.

            # transform partition bounding box to camera space
            world2camera = viewpoint_camera.world_to_camera  # already transposed
            partition_bounding_box_in_camera_spaces = self.partition_full_3d_bounding_box @ world2camera[:3, :3] + world2camera[3, :3]  # [N_partitions, 8]

            # calculate intersections
            iset_vol, iou_3d = self.box3d_overlap(
                view_frustum.unsqueeze(0),
                partition_bounding_box_in_camera_spaces,
            )

            is_partition_visible = iset_vol[0] > 1e-8
            # the closest one always visible
            is_partition_visible[torch.argmin(partition_distances)] = True

        if not self.config.freeze and (not torch.all(torch.eq(self.partition_lods, partition_lods)) or not torch.all(torch.eq(self.is_partition_visible, is_partition_visible))):
            # update stored lods
            self.partition_lods = partition_lods
            self.is_partition_visible = is_partition_visible
            # update model
            properties = {}
            for partition_idx, lod in enumerate(partition_lods):
                if not is_partition_visible[partition_idx]:
                    continue

                lod_model_properties = self.lods[lod.item()][partition_idx].properties
                for k in self.MODEL_PROPERTIES:
                    v = lod_model_properties[k]
                    properties.setdefault(k, []).append(v)

            for k in list(properties.keys()):
                properties[k] = torch.concat(properties[k], dim=0).to(device="cuda")

            self.gaussian_model.properties = properties

            for i in self.on_model_updated_hooks:
                i()

        for i in self.on_render_hooks:
            i()

        self.cuda_synchronize()

        render_started_at = time.time()
        outputs = self.gsplat_renderer(
            viewpoint_camera,
            self.gaussian_model,
            bg_color,
            scaling_modifier,
            render_types,
            **kwargs,
        )

        self.cuda_synchronize()

        finished_at = time.time()
        # if self.config.visibility_filter:
        #     for idx, corner in enumerate(partition_corners_in_image_space[0]):
        #         red_value = 1.
        #         if partition_corners_in_image_space_in_homogeneous[0, idx, 2] <= 0.:
        #             red_value = 0.
        #         box_min = torch.clamp(corner - 16, min=0).to(torch.int)
        #         box_max = corner + 16
        #         box_max = torch.minimum(box_max, max_pixel_coor).to(torch.int)
        #         outputs["render"][1:3, box_min[1]:box_max[1], box_min[0]:box_max[0]] = (1 - red_value)
        #         outputs["render"][0, box_min[1]:box_max[1], box_min[0]:box_max[0]] = red_value

        outputs["n_gaussians"] = self.gaussian_model.n_gaussians
        outputs["time"] = finished_at - pipeline_started_at
        outputs["render_time_with_lod_preprocess"] = finished_at - appearance_updated_at
        outputs["render_time"] = finished_at - render_started_at

        return outputs

    def get_available_outputs(self) -> Dict[str, RendererOutputInfo]:
        return self.gsplat_renderer.get_available_outputs()

    def setup_web_viewer_tabs(self, viewer, server, tabs):
        self.gsplat_renderer.setup_web_viewer_tabs(viewer, server, tabs)
        with tabs.add_tab("LoD"):
            self.viewer_options = ViewerOptions(self, viewer, server)


import viser
from viser import GuiMarkdownHandle
from viser import ViserServer


class ViewerOptions:
    def __init__(self, renderer: PartitionLoDRendererModule, viewer, server):
        super().__init__()
        self.renderer = renderer
        self.viewer = viewer
        self.server: ViserServer = server

        self.show_label = False

        self.setup_status_folder()
        self.setup_labels()
        self.setup_settings_folder()

        # self.draw_3d_boxes()

        self.renderer.on_model_updated_hooks.append(self.update_number_of_gaussians)

    def setup_status_folder(self):
        with self.server.gui.add_folder("Status"):
            self.markdown: GuiMarkdownHandle = self.server.gui.add_markdown("")

    def setup_settings_folder(self):
        def get_lod_threshold_updater(idx):
            def updater(v: viser.GuiEvent):
                self.renderer.lod_thresholds[idx] = v.target.value

            return updater

        with self.server.gui.add_folder("Settings"):
            # threshold
            with self.server.gui.add_folder("Max Distance"):
                for idx, i in enumerate(self.renderer.lod_thresholds):
                    lod_threshold_number = self.server.gui.add_number(label="LoD {}".format(idx), initial_value=i.item())
                    lod_threshold_number.on_update(get_lod_threshold_updater(idx))
                    self.viewer.rerender_for_all_client()

            # visibility filter
            visibility_filter_checkbox = self.server.gui.add_checkbox("Visibility Filter", initial_value=self.renderer.config.visibility_filter)

            @visibility_filter_checkbox.on_update
            def _(_):
                self.renderer.config.visibility_filter = visibility_filter_checkbox.value

            # visibility filter
            freeze_checkbox = self.server.gui.add_checkbox("Freeze", initial_value=self.renderer.config.freeze)

            @freeze_checkbox.on_update
            def _(_):
                self.renderer.config.freeze = freeze_checkbox.value

            # labels
            show_label_checkbox = self.server.gui.add_checkbox("Show Labels", initial_value=self.show_label)

            @show_label_checkbox.on_update
            def _(_):
                self.show_label = show_label_checkbox.value
                self.update_labels()

    def setup_labels(self):
        self.label_updaters = []

        def get_label_updater(name, text, position):
            label = None

            def updater(distance, lod):
                nonlocal label
                if label is not None:
                    label.remove()
                    label = None
                if not self.show_label:
                    return
                label = self.server.scene.add_label(
                    name=name,
                    text="{}, {:.2f}, {}".format(text, distance, lod),
                    position=position,
                )

            return updater

        for idx, (id, xy, size) in enumerate(self.renderer.partition_coordinates):
            self.label_updaters.append(get_label_updater(
                name="part/{}".format(idx),
                text="#{}({},{})".format(idx, *id.tolist()),
<<<<<<< HEAD
                position=(torch.concat([xy + 0.5 * self.renderer.default_partition_size, torch.tensor([0.])]).cuda() @ self.renderer.orientation_transform.T).cpu().numpy(),
=======
                position=(torch.concat([xy + 0.5 * self.renderer.default_partition_size, torch.tensor([0.], device=xy.device)]).cuda() @ self.renderer.orientation_transform.T).cpu().numpy(),
>>>>>>> ef74f036
            ))

        self.renderer.on_render_hooks.append(self.update_labels)

    def draw_3d_boxes(self):
        from matplotlib.pyplot import cm
        colors = list(iter(cm.rainbow(np.linspace(0, 1, self.renderer.partition_full_3d_bounding_box.shape[0]))))
        random.shuffle(colors)

        for idx, box in enumerate(self.renderer.partition_full_3d_bounding_box):
            for cornerIdx, corner in enumerate(box):
                self.server.scene.add_icosphere(
                    name="box/{}-{}".format(idx, cornerIdx),
                    radius=0.01 * self.renderer.default_partition_size,
                    color=colors[idx][:3],
                    position=corner.cpu().numpy(),
                )
            # break

    def update_number_of_gaussians(self):
        self.markdown.content = "Gaussians: {}".format(
            self.renderer.gaussian_model.n_gaussians,
        )

    def update_labels(self):
        for idx, i in enumerate(self.label_updaters):
            i(self.renderer.partition_distances[idx].item(), self.renderer.partition_lods[idx].item())<|MERGE_RESOLUTION|>--- conflicted
+++ resolved
@@ -34,17 +34,10 @@
 
     ckpt_name: str = "preprocessed.ckpt"
 
-    lod_distances: list[int] = None
-    """ i_distance = lod_distances[i] * default_partition_size, from finest to coarsest """
-
-    ckpt_name: str = "preprocessed.ckpt"
-
     def instantiate(self, *args, **kwargs) -> "PartitionLoDRendererModule":
         if self.ckpt_name.endswith(".ckpt"):
             self.ckpt_name = self.ckpt_name[:self.ckpt_name.rfind(".")]
 
-<<<<<<< HEAD
-=======
         # change at runtime
 
         level = os.environ.get("LOD_LEVEL", None)
@@ -61,7 +54,6 @@
             self.ckpt_name = "preprocessed-retain_appearance-left_optimized"
             print("Updated `ckpt_name` to {}".format(self.ckpt_name))
 
->>>>>>> ef74f036
         return PartitionLoDRendererModule(self)
 
 
@@ -149,35 +141,23 @@
             loaded_partition_idx_list = []
             for partition_idx in tqdm(trainable_partition_idx_list, leave=False):
                 try:
-<<<<<<< HEAD
-                    ckpt = torch.load(os.path.join(
-=======
                     ckpt_file = os.path.join(
->>>>>>> ef74f036
                         os.path.dirname(os.path.dirname(os.path.dirname(__file__))),
                         "outputs",
                         lod,
                         partition_training.get_experiment_name(partition_idx),
                         "{}.ckpt".format(self.config.ckpt_name),
-<<<<<<< HEAD
-                    ), map_location="cpu")
-=======
                     )
                     tqdm.write("  {}/{}".format(*ckpt_file.split(os.path.sep)[-2:]))
                     ckpt = torch.load(ckpt_file, map_location="cpu")
->>>>>>> ef74f036
                 except:
                     tqdm.write("[WARNING]Checkpoint '{}.ckpt' of partition {} of not found in {}".format(self.config.ckpt_name, partition_training.get_partition_id_str(partition_idx), lod))
                     continue
 
                 loaded_partition_idx_list.append(partition_idx)
                 gaussian_model = GaussianModelLoader.initialize_model_from_checkpoint(ckpt, device)
-<<<<<<< HEAD
-                if gaussian_model.__class__.__name__ == "AppearanceFeatureGaussianModel":
-=======
                 from internal.models.appearance_feature_gaussian import AppearanceFeatureGaussianModel
                 if isinstance(gaussian_model, AppearanceFeatureGaussianModel):
->>>>>>> ef74f036
                     renderer = GaussianModelLoader.initialize_renderer_from_checkpoint(ckpt, "validate", device)
                     appearance_models.append(renderer.model)
                     gaussian_model.shs_dc_backup = gaussian_model.get_shs_dc()
@@ -387,14 +367,10 @@
         print("self.partition_bounding_boxes.min.shape={}".format(self.partition_bounding_boxes.min.shape))
         for partition_model in self.lods[0]:
             partition_z_value = partition_model.get_means() @ self.orientation_transform[:, -1:]
-<<<<<<< HEAD
-            partition_min_max_z.append(torch.stack([torch.quantile(partition_z_value, 0.005), torch.quantile(partition_z_value, 0.995)]))
-=======
             partition_min_max_z.append(torch.stack([torch.quantile(partition_z_value, 0.005), torch.quantile(partition_z_value, 0.995)]) + torch.tensor([
                 -1e-3,
                 1e-3,
             ], dtype=torch.float, device=self.orientation_transform.device))
->>>>>>> ef74f036
         partition_min_max_z = torch.stack(partition_min_max_z)
         # print(partition_min_max_z)
         partition_full_2d_bounding_box = []
@@ -415,11 +391,8 @@
         partition_full_2d_bounding_box = torch.stack(partition_full_2d_bounding_box)  # [N_partitions, 4, 2]
         partition_min_max_z = partition_min_max_z[:, None, :].repeat(1, 4, 1)
         # from top to bottom
-<<<<<<< HEAD
-=======
         print(partition_full_2d_bounding_box.shape)
         print(partition_min_max_z.shape)
->>>>>>> ef74f036
         self.partition_full_3d_bounding_box = torch.concat([
             torch.concat([partition_full_2d_bounding_box, partition_min_max_z[..., 1:2]], dim=-1),
             torch.concat([partition_full_2d_bounding_box, partition_min_max_z[..., 0:1]], dim=-1),
@@ -436,10 +409,6 @@
                 previous = i
 
             self.lod_thresholds = torch.tensor(self.config.lod_distances, dtype=torch.float, device=device) * self.default_partition_size
-<<<<<<< HEAD
-            
-=======
->>>>>>> ef74f036
 
         # initialize partition lod states
         self.n_partitions = len(self.lods[0])
@@ -550,11 +519,8 @@
                 gaussian_model.gaussians["shs"][:, 0] = gaussian_model.shs_dc_backup.squeeze(1) + shs_dc + 0.5 / C0
                 if appearance_model.config.with_opacity:
                     gaussian_model.gaussians["opacities"] = torch.clamp_max(gaussian_model.opacities_backup + predicts[..., 3:], max=1.)
-<<<<<<< HEAD
-=======
                     if gaussian_model.opacity_comp is not None:
                         gaussian_model.gaussians["opacities"] *= gaussian_model.opacity_comp.unsqueeze(-1)
->>>>>>> ef74f036
 
         self.previous_appearance_id = appearance_id
 
@@ -791,11 +757,7 @@
             self.label_updaters.append(get_label_updater(
                 name="part/{}".format(idx),
                 text="#{}({},{})".format(idx, *id.tolist()),
-<<<<<<< HEAD
-                position=(torch.concat([xy + 0.5 * self.renderer.default_partition_size, torch.tensor([0.])]).cuda() @ self.renderer.orientation_transform.T).cpu().numpy(),
-=======
                 position=(torch.concat([xy + 0.5 * self.renderer.default_partition_size, torch.tensor([0.], device=xy.device)]).cuda() @ self.renderer.orientation_transform.T).cpu().numpy(),
->>>>>>> ef74f036
             ))
 
         self.renderer.on_render_hooks.append(self.update_labels)
