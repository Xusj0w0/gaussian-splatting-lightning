from dataclasses import dataclass
from typing import Union, Tuple, Literal, Any
import math
import torch
from .renderer import RendererConfig, Renderer, RendererOutputInfo, RendererOutputTypes

from gsplat.cuda._wrapper import (
    fully_fused_projection,
    isect_offset_encode,
    isect_tiles,
    spherical_harmonics,
)

from gsplat.sh_decomposed import spherical_harmonics_decomposed
from gsplat.cuda.isect_tiles_tile_based_culling import (
    isect_tiles_tile_based_culling,
    isect_offset_encode_tile_based_culling,
)
from gsplat.v0_interfaces import rasterize_to_pixels


@dataclass
class GSplatV1Renderer(RendererConfig):
    block_size: int = 16

    anti_aliased: bool = True

    filter_2d_kernel_size: float = 0.3

    separate_sh: bool = False
    """Accelerated SH, from Taming 3DGS [Mallick and Goel, et al. 2024]"""

    tile_based_culling: bool = False
    """Tile-based culling, from StopThePop [Radl et al. 2024]"""

    max_viewspace_grad_scale: float = 65535.
    """ 1600 is recommended """

    def instantiate(self, *args, **kwargs) -> "GSplatV1RendererModule":
        return GSplatV1RendererModule(self)


@dataclass
class RuntimeOptions:
    radius_clip: float = 0.

<<<<<<< HEAD
    radius_clip_from: float = 0.
=======
    # radius_clip_from: float = 0.
>>>>>>> ef74f036

    camera_model: Literal["pinhole", "ortho", "fisheye"] = "pinhole"


class GSplatV1RendererModule(Renderer):
    _RGB_REQUIRED = 1
    _ALPHA_REQUIRED = 1 << 1
    _ACC_DEPTH_REQUIRED = 1 << 2
    _ACC_DEPTH_INVERTED_REQUIRED = 1 << 3
    _EXP_DEPTH_REQUIRED = 1 << 4
    _EXP_DEPTH_INVERTED_REQUIRED = 1 << 5
    _INVERSE_DEPTH_REQUIRED = 1 << 6
    _HARD_DEPTH_REQUIRED = 1 << 7
    _HARD_INVERSE_DEPTH_REQUIRED = 1 << 8
    _DEPTH_ALTERNATIVE = 1 << 9

    RENDER_TYPE_BITS = {
        "rgb": _RGB_REQUIRED,
        "alpha": _ALPHA_REQUIRED | _ACC_DEPTH_REQUIRED,
        "acc_depth": _ACC_DEPTH_REQUIRED,
        "acc_depth_inverted": _ACC_DEPTH_REQUIRED | _ACC_DEPTH_INVERTED_REQUIRED,
        "exp_depth": _ACC_DEPTH_REQUIRED | _EXP_DEPTH_REQUIRED,
        "exp_depth_inverted": _ACC_DEPTH_REQUIRED | _EXP_DEPTH_REQUIRED | _EXP_DEPTH_INVERTED_REQUIRED,
        "inverse_depth": _INVERSE_DEPTH_REQUIRED,
        "hard_depth": _HARD_DEPTH_REQUIRED,
        "hard_inverse_depth": _HARD_INVERSE_DEPTH_REQUIRED,
        "inv_depth_alt": _DEPTH_ALTERNATIVE,
    }

    def __init__(self, config: GSplatV1Renderer):
        super().__init__()
        self.config = config
        self.runtime_options = RuntimeOptions()

        self.isect_encode = GSplatV1.isect_encode_with_unused_opacities
        if self.config.tile_based_culling:
            self.isect_encode = GSplatV1.isect_encode_tile_based_culling

        self._inv_depth_alt_state = 0
        self._inv_depth_alt = [
            self.RENDER_TYPE_BITS["inverse_depth"],
            self.RENDER_TYPE_BITS["hard_inverse_depth"],
        ]

    def parse_render_types(self, render_types: list) -> int:
        if render_types is None:
            return self._RGB_REQUIRED
        else:
            bits = 0
            for i in render_types:
                bits |= self.RENDER_TYPE_BITS[i]

            if self.is_type_required(bits, self._DEPTH_ALTERNATIVE):
                bits |= self._inv_depth_alt[self._inv_depth_alt_state]
                self._inv_depth_alt_state = int(not self._inv_depth_alt_state)

            return bits

    @staticmethod
    def is_type_required(bits: int, type: int) -> bool:
        return bits & type != 0

    def get_scales(self, camera, gaussian_model, **kwargs) -> Tuple[torch.Tensor, Any]:
        return gaussian_model.get_scales(), None

    def get_opacities(self, camera, gaussian_model, projections: Tuple, visibility_filter, status: Any, **kwargs) -> Tuple[torch.Tensor, Any]:
        return gaussian_model.get_opacities().squeeze(-1), status

    def get_rgbs(self, camera, gaussian_model, projections: Tuple, visibility_filter, status: Any, **kwargs) -> Tuple[torch.Tensor, Any]:
        viewdirs = gaussian_model.get_xyz.detach() - camera.camera_center  # (N, 3)
        if gaussian_model.is_pre_activated or not self.config.separate_sh:
            rgbs = spherical_harmonics(gaussian_model.active_sh_degree, viewdirs, gaussian_model.get_features, visibility_filter)
        else:
            rgbs = spherical_harmonics_decomposed(
                gaussian_model.active_sh_degree,
                viewdirs,
                gaussian_model.get_shs_dc(),
                gaussian_model.get_shs_rest(),
                visibility_filter,
            )
        rgbs = torch.clamp(rgbs + 0.5, min=0.0)  # type: ignore

        return rgbs

    def forward(self, viewpoint_camera, pc, bg_color: torch.Tensor, scaling_modifier=1.0, render_types: list = None, **kwargs):
        render_type_bits = self.parse_render_types(render_types)

        preprocessed_camera = GSplatV1.preprocess_camera(viewpoint_camera)

        # 1. get scales and then project
        scales, status = self.get_scales(viewpoint_camera, pc, **kwargs)
        if scaling_modifier != 1.:
            scales = scales * scaling_modifier

        projections = GSplatV1.project(
            preprocessed_camera,
            pc.get_means(),
            scales,
            pc.get_rotations(),
            eps2d=self.config.filter_2d_kernel_size,
            anti_aliased=self.config.anti_aliased,
            radius_clip=self.runtime_options.radius_clip,
<<<<<<< HEAD
            radius_clip_from=self.runtime_options.radius_clip_from,
=======
            # radius_clip_from=self.runtime_options.radius_clip_from,
>>>>>>> ef74f036
            camera_model=self.runtime_options.camera_model,
        )
        radii, means2d, depths, conics, compensations = projections

        radii_squeezed = radii.squeeze(0)
        visibility_filter = radii_squeezed > 0

        # 2. get opacities and then isect encoding
        opacities, status = self.get_opacities(
            viewpoint_camera,
            pc,
            projections,
            visibility_filter,
            status,
            **kwargs,
        )

        opacities = opacities.unsqueeze(0)  # [1, N]
        if self.config.anti_aliased:
            opacities = opacities * compensations

        isects = self.isect_encode(
            preprocessed_camera,
            projections,
            opacities,
            tile_size=self.config.block_size,
        )

        # 3. rasterization
        means2d = means2d.squeeze(0)
        projection_for_rasterization = radii, means2d, depths, conics, compensations

        def rasterize(input_features: torch.Tensor, background, return_alpha: bool = False):
            rendered_colors, rendered_alphas = GSplatV1.rasterize(
                preprocessed_camera,
                projection_for_rasterization,
                isects,
                opacities=opacities,
                colors=input_features,
                background=background,
                tile_size=self.config.block_size,
            )

            if return_alpha:
                return rendered_colors, rendered_alphas.squeeze(0).squeeze(-1)
            return rendered_colors

        # rgb
        rgb = None
        acc_vis = None
        if self.is_type_required(render_type_bits, self._RGB_REQUIRED):
            rgbs = self.get_rgbs(
                viewpoint_camera,
                pc,
                projections,
                visibility_filter,
                status,
                **kwargs,
            )
            rgb = rasterize(rgbs, bg_color).permute(2, 0, 1)
            # avoid overriding by hard depth
            acc_vis = means2d.has_hit_any_pixels

        alpha = None
        acc_depth_im = None
        acc_depth_inverted_im = None
        exp_depth_im = None
        exp_depth_inverted_im = None
        inv_depth_alt = None
        if self.is_type_required(render_type_bits, self._ACC_DEPTH_REQUIRED):
            # acc depth
            acc_depth_im, alpha = rasterize(depths[0].unsqueeze(-1), torch.zeros((1,), device=bg_color.device), True)
            alpha = alpha[..., None]

            # acc depth inverted
            if self.is_type_required(render_type_bits, self._ACC_DEPTH_INVERTED_REQUIRED):
                acc_depth_inverted_im = torch.where(acc_depth_im > 0, 1. / acc_depth_im, acc_depth_im.detach().max())
                acc_depth_inverted_im = acc_depth_inverted_im.permute(2, 0, 1)

            # exp depth
            if self.is_type_required(render_type_bits, self._EXP_DEPTH_REQUIRED):
                exp_depth_im = torch.where(alpha > 0, acc_depth_im / alpha, acc_depth_im.detach().max())

                exp_depth_im = exp_depth_im.permute(2, 0, 1)

            # alpha
            if self.is_type_required(render_type_bits, self._ALPHA_REQUIRED):
                alpha = alpha.permute(2, 0, 1)
            else:
                alpha = None

            # permute acc depth
            acc_depth_im = acc_depth_im.permute(2, 0, 1)

            # exp depth inverted
            if self.is_type_required(render_type_bits, self._EXP_DEPTH_INVERTED_REQUIRED):
                exp_depth_inverted_im = torch.where(exp_depth_im > 0, 1. / exp_depth_im, exp_depth_im.detach().max())

        # inverse depth
        inverse_depth_im = None
        if self.is_type_required(render_type_bits, self._INVERSE_DEPTH_REQUIRED):
            inverse_depth = 1. / (depths[0].clamp_min(0.) + 1e-8).unsqueeze(-1)
            inverse_depth_im = rasterize(inverse_depth, torch.zeros((1,), dtype=torch.float, device=bg_color.device)).permute(2, 0, 1)
            inv_depth_alt = inverse_depth_im

        # hard depth
        hard_depth_im = None
        if self.is_type_required(render_type_bits, self._HARD_DEPTH_REQUIRED):
            hard_depth_im, _ = GSplatV1.rasterize(
                preprocessed_camera,
                projection_for_rasterization,
                isects,
                opacities=opacities + (1 - opacities.detach()),
                colors=depths[0].unsqueeze(-1),
                background=torch.zeros((1,), dtype=torch.float, device=bg_color.device),
                tile_size=self.config.block_size,
            )
            hard_depth_im = hard_depth_im.permute(2, 0, 1)

        # hard inverse depth
        hard_inverse_depth_im = None
        if self.is_type_required(render_type_bits, self._HARD_INVERSE_DEPTH_REQUIRED):
            inverse_depth = 1. / (depths[0].clamp_min(0.) + 1e-8).unsqueeze(-1)
            hard_inverse_depth_im, _ = GSplatV1.rasterize(
                preprocessed_camera,
                projection_for_rasterization,
                isects,
                opacities=opacities + (1 - opacities.detach()),
                colors=inverse_depth,
                background=torch.zeros((1,), dtype=torch.float, device=bg_color.device),
                tile_size=self.config.block_size,
            )

            hard_inverse_depth_im = hard_inverse_depth_im.permute(2, 0, 1)
            inv_depth_alt = hard_inverse_depth_im

        return {
            "render": rgb,
            "alpha": alpha,
            "acc_depth": acc_depth_im,
            "acc_depth_inverted": acc_depth_inverted_im,
            "exp_depth": exp_depth_im,
            "exp_depth_inverted": exp_depth_inverted_im,
            "inverse_depth": inverse_depth_im,
            "hard_depth": hard_depth_im,
            "hard_inverse_depth": hard_inverse_depth_im,
            "inv_depth_alt": inv_depth_alt,
            "viewspace_points": means2d,
            "viewspace_points_grad_scale": 0.5 * torch.tensor([preprocessed_camera[-1]]).to(means2d).clamp_(max=self.config.max_viewspace_grad_scale),
            "visibility_filter": visibility_filter,
            "acc_vis": acc_vis,
            "radii": radii_squeezed,
            "scales": scales,
            "opacities": opacities[0],
            "projections": projections,
            "isects": isects,
        }

    def setup_web_viewer_tabs(self, viewer, server, tabs):
        with tabs.add_tab("gsplat"):
            self._viewer_options = GSplatV1ViewerOptions(viewer, server, self.runtime_options)

    def get_available_outputs(self):
        return {
            "rgb": RendererOutputInfo("render"),
            "alpha": RendererOutputInfo("alpha", type=RendererOutputTypes.GRAY),
            "acc_depth": RendererOutputInfo("acc_depth", type=RendererOutputTypes.GRAY),
            "acc_depth_inverted": RendererOutputInfo("acc_depth_inverted", type=RendererOutputTypes.GRAY),
            "exp_depth": RendererOutputInfo("exp_depth", type=RendererOutputTypes.GRAY),
            "exp_depth_inverted": RendererOutputInfo("exp_depth_inverted", type=RendererOutputTypes.GRAY),
            "inverse_depth": RendererOutputInfo("inverse_depth", type=RendererOutputTypes.GRAY),
            "hard_depth": RendererOutputInfo("hard_depth", type=RendererOutputTypes.GRAY),
            "hard_inverse_depth": RendererOutputInfo("hard_inverse_depth", type=RendererOutputTypes.GRAY),
        }


class GSplatV1:
    @classmethod
    def preprocess_camera(cls, viewpoint_camera):
        viewmats = viewpoint_camera.world_to_camera.T.unsqueeze(0)

        Ks = torch.tensor([[
            [viewpoint_camera.fx, 0., viewpoint_camera.cx],
            [0., viewpoint_camera.fy, viewpoint_camera.cy],
            [0., 0., 1.],
        ]], dtype=torch.float, device=viewpoint_camera.R.device)

        img_width = int(viewpoint_camera.width.item())
        img_height = int(viewpoint_camera.height.item())

        return viewmats, Ks, (img_width, img_height)

    @classmethod
    def project(
        cls,
        preprocessed_camera: Tuple,
        means3d: torch.Tensor,  # [N, 3]
        scales: torch.Tensor,  # [N, 3]
        quats: torch.Tensor,  # [N, 4]
        eps2d: float = 0.3,
        anti_aliased: bool = True,
        **kwargs,
    ):
        """
        Returns:
            A tuple:

            - **radii**. [1, N]
            - **means2d**. [1, N, 2]
            - **depths**. [1, N]
            - **conics**. [1, N, 3]
            - **compensations**. [1, N]
        """

        return fully_fused_projection(
            means3d,
            None,
            quats,
            scales,
            viewmats=preprocessed_camera[0],
            Ks=preprocessed_camera[1],
            width=preprocessed_camera[2][0],
            height=preprocessed_camera[2][1],
            eps2d=eps2d,
            calc_compensations=anti_aliased,
            packed=False,
            **kwargs,
        )

    @classmethod
    def isect_encode(
        cls,
        preprocessed_camera: Tuple,
        projection_results,
        tile_size: int = 16,
    ):
        """
        Returns:
            A tuple:

            -   **tiles_per_gauss**. [1, N]
            -   **isect_ids**. [n_isects]
            -   **flatten_ids**. [n_isects]
            -   **isect_offsets**. [1, tile_height, tile_width]
        """

        img_width, img_height = preprocessed_camera[-1]

        radii, means2d, depths, _, _ = projection_results

        tile_width = math.ceil(img_width / float(tile_size))
        tile_height = math.ceil(img_height / float(tile_size))
        tiles_per_gauss, isect_ids, flatten_ids = isect_tiles(
            means2d,
            radii,
            depths,
            tile_size,
            tile_width,
            tile_height,
            packed=False,
            n_cameras=1,
            camera_ids=None,
            gaussian_ids=None,
        )
        isect_offsets = isect_offset_encode(isect_ids, 1, tile_width, tile_height)

        return tiles_per_gauss, isect_ids, flatten_ids, isect_offsets

    @classmethod
    def isect_encode_with_unused_opacities(
        cls,
        preprocessed_camera: Tuple,
        projection_results,
        opacities: torch.Tensor,  # [1, N]
        tile_size: int = 16,
    ):
        return cls.isect_encode(
            preprocessed_camera,
            projection_results,
            tile_size,
        )

    @classmethod
    def isect_encode_tile_based_culling(
        cls,
        preprocessed_camera: Tuple,
        projection_results,
        opacities: torch.Tensor,  # [1, N]
        tile_size: int = 16,
    ):
        """
        Returns:
            A tuple:

            -   **tiles_per_gauss**. [1, N]
            -   **isect_ids**. [n_isects]
            -   **flatten_ids**. [n_isects]
            -   **isect_offsets**. [1, tile_height, tile_width]
        """

        img_width, img_height = preprocessed_camera[-1]

        radii, means2d, depths, conics, _ = projection_results

        tile_width = math.ceil(img_width / float(tile_size))
        tile_height = math.ceil(img_height / float(tile_size))
        tiles_per_gauss, isect_ids, flatten_ids = isect_tiles_tile_based_culling(
            means2d,
            radii,
            depths,
            conics,
            opacities.detach(),
            tile_size,
            tile_width,
            tile_height,
            packed=False,
            n_cameras=1,
            camera_ids=None,
            gaussian_ids=None,
        )
        isect_offsets, flatten_ids = isect_offset_encode_tile_based_culling(
            isect_ids,
            flatten_ids,
            1,
            tile_width,
            tile_height,
        )

        return tiles_per_gauss, isect_ids, flatten_ids, isect_offsets

    @classmethod
    def preprocess(
        cls,
        preprocessed_camera: Tuple,
        means3d: torch.Tensor,  # [N, 3]
        scales: torch.Tensor,  # [N, 3]
        quats: torch.Tensor,  # [N, 4]
        eps2d: float = 0.3,
        anti_aliased: bool = True,
        tile_size: int = 16,
        tile_based_culling: bool = False,
        opacities: torch.Tensor = None,  # [N, 1]
    ):
        projections = cls.project(
            preprocessed_camera,
            means3d=means3d,
            scales=scales,
            quats=quats,
            eps2d=eps2d,
            anti_aliased=anti_aliased,
        )

        opacities = opacities.unsqueeze(0).squeeze(-1)  # [1, N]
        if anti_aliased:
            opacities = opacities * projections[-1]

        if tile_based_culling:
            isects = cls.isect_encode_tile_based_culling(
                preprocessed_camera,
                projections,
                opacities,
                tile_size=tile_size,
            )
        else:
            isects = cls.isect_encode(
                preprocessed_camera,
                projections,
                tile_size=tile_size,
            )

        radii, means2d, depths, conics, compensations = projections

        return (radii, means2d.squeeze(0), depths, conics, compensations), isects, opacities

    @classmethod
    def rasterize(
        cls,
        preprocessed_camera: Tuple,
        projections,  # NOTE: the means2D must be [N, 2]
        isects,
        opacities: torch.Tensor,  # [1, N]
        colors: torch.Tensor,  # [N, n_color_dims]
        background: torch.Tensor,  # [n_color_dims]
        tile_size: int = 16,
        absgrad: bool = True,
        **kwargs,
    ):
        img_width, img_height = preprocessed_camera[-1]
        _, means2d, _, conics, _ = projections
        _, _, flatten_ids, isect_offsets = isects

        colors = colors.unsqueeze(0)
        background = background.unsqueeze(0)

        rendered_colors, rendered_alphas = rasterize_to_pixels(
            means2d=means2d,
            conics=conics,
            colors=colors,
            opacities=opacities,
            image_width=img_width,
            image_height=img_height,
            tile_size=tile_size,
            isect_offsets=isect_offsets,
            flatten_ids=flatten_ids,
            backgrounds=background,
            absgrad=absgrad,
            **kwargs,
        )

        return rendered_colors.squeeze(0), rendered_alphas.squeeze(0)

    @staticmethod
    def get_intrinsics_matrix(fx, fy, cx, cy, device):
        K = torch.eye(3, device=device)
        K[0, 0] = fx
        K[1, 1] = fy
        K[0, 2] = cx
        K[1, 2] = cy
        return K


from viser import ViserServer


class GSplatV1ViewerOptions:
    def __init__(self, viewer, server: ViserServer, options: RuntimeOptions):
        self.viewer = viewer
        self.server = server
        self.options = options

        # radius clip
        self.radius_clip_number = server.gui.add_number(
            label="Radius Clip",
            initial_value=options.radius_clip,
            step=0.1,
            min=0.,
            max=65535.,
        )

        @self.radius_clip_number.on_update
        def _(_):
            options.radius_clip = self.radius_clip_number.value
            viewer.rerender_for_all_client()

<<<<<<< HEAD
        # radius clip from
        self.radius_clip_from_number = server.gui.add_number(
            label="Radius Clip From",
            initial_value=options.radius_clip_from,
            step=0.01,
            min=0.,
            max=65535.,
        )

        @self.radius_clip_from_number.on_update
        def _(_):
            options.radius_clip_from = self.radius_clip_from_number.value
            viewer.rerender_for_all_client()
=======
        # # radius clip from
        # self.radius_clip_from_number = server.gui.add_number(
        #     label="Radius Clip From",
        #     initial_value=options.radius_clip_from,
        #     step=0.01,
        #     min=0.,
        #     max=65535.,
        # )

        # @self.radius_clip_from_number.on_update
        # def _(_):
        #     options.radius_clip_from = self.radius_clip_from_number.value
        #     viewer.rerender_for_all_client()
>>>>>>> ef74f036

        # camera model
        self.camera_model_dropdown = server.gui.add_dropdown(
            label="Camera Model",
            options=["pinhole", "ortho", "fisheye"],
            initial_value=options.camera_model,
        )

        @self.camera_model_dropdown.on_update
        def _(_):
            options.camera_model = self.camera_model_dropdown.value
            viewer.rerender_for_all_client()<|MERGE_RESOLUTION|>--- conflicted
+++ resolved
@@ -44,11 +44,7 @@
 class RuntimeOptions:
     radius_clip: float = 0.
 
-<<<<<<< HEAD
-    radius_clip_from: float = 0.
-=======
     # radius_clip_from: float = 0.
->>>>>>> ef74f036
 
     camera_model: Literal["pinhole", "ortho", "fisheye"] = "pinhole"
 
@@ -151,11 +147,7 @@
             eps2d=self.config.filter_2d_kernel_size,
             anti_aliased=self.config.anti_aliased,
             radius_clip=self.runtime_options.radius_clip,
-<<<<<<< HEAD
-            radius_clip_from=self.runtime_options.radius_clip_from,
-=======
             # radius_clip_from=self.runtime_options.radius_clip_from,
->>>>>>> ef74f036
             camera_model=self.runtime_options.camera_model,
         )
         radii, means2d, depths, conics, compensations = projections
@@ -600,21 +592,6 @@
             options.radius_clip = self.radius_clip_number.value
             viewer.rerender_for_all_client()
 
-<<<<<<< HEAD
-        # radius clip from
-        self.radius_clip_from_number = server.gui.add_number(
-            label="Radius Clip From",
-            initial_value=options.radius_clip_from,
-            step=0.01,
-            min=0.,
-            max=65535.,
-        )
-
-        @self.radius_clip_from_number.on_update
-        def _(_):
-            options.radius_clip_from = self.radius_clip_from_number.value
-            viewer.rerender_for_all_client()
-=======
         # # radius clip from
         # self.radius_clip_from_number = server.gui.add_number(
         #     label="Radius Clip From",
@@ -628,7 +605,6 @@
         # def _(_):
         #     options.radius_clip_from = self.radius_clip_from_number.value
         #     viewer.rerender_for_all_client()
->>>>>>> ef74f036
 
         # camera model
         self.camera_model_dropdown = server.gui.add_dropdown(
